use crate::agent;
<<<<<<< HEAD
use crate::agent::agent::ANSWER_MODEL;
use crate::agent::prompts;
use crate::db_client;
=======
>>>>>>> b86317e9
use crate::AppState;
use agent::llm_gateway;
use futures::StreamExt;
use log::{error, info};
<<<<<<< HEAD
use log::{error, info};
=======
>>>>>>> b86317e9
use std::time::Duration;

use crate::agent::agent::Action;
use crate::agent::agent::Agent;
use crate::agent::exchange::Exchange;
use crate::parser::parser::{parse_query_target, parse_query};
use crate::routes;
use anyhow::Result;
<<<<<<< HEAD
use core::panic;
use serde::Deserialize;
=======
>>>>>>> b86317e9
use std::convert::Infallible;
use std::sync::Arc;
use warp::http::StatusCode;

pub async fn handle_retrieve_code(
    req: routes::RetrieveCodeRequest,
    app_state: Arc<AppState>,
) -> Result<impl warp::Reply, Infallible> {
    info!("Query: {}, Repo: {}", req.query, req.repo);

    // Combine query and repo_name in the response
    let response = format!("Query: '{}', Repo: '{}'", req.query, req.repo);

<<<<<<< HEAD
    let query = req.query;

    let query_clone = query.clone();

    let parse_query = match parser::parser::parse_nl(&query_clone) {
        Ok(parsed) => {
            // Adjust handling for `Option` type returned by `into_semantic`
            match parsed.into_semantic() {
                Some(semantic) => semantic.into_owned(),
                None => {
                    // Handle the case where `into_semantic` returns `None`
                    error!("Error: got a 'Grep' query");
                    // return error as API response
                    return Ok(warp::reply::with_status(
                        warp::reply::json(&format!("Error: got a 'Grep' query")),
                        StatusCode::BAD_REQUEST,
                    ));
                }
            }
        }
        Err(_) => {
            // Handle parse error, e.g., log it
            eprintln!("Error: parse error");
            // Since we can't return errors, consider logging or a default action
            panic!("Error parsing query");
        }
    };
=======
    // if query or repo is empty, return bad request.
    if req.query.is_empty() || req.repo.is_empty() {
        error!("Query or Repo from the user request is empty");
        return Ok(warp::reply::with_status(
            warp::reply::json(&format!("Error: Query or Repo is empty")),
            StatusCode::BAD_REQUEST,
        ));
    }
>>>>>>> b86317e9

    // parse the query
    let query_clone = req.query.clone();
    let parsed_query = parse_query(req.query.clone());
    // if the query is not parsed, return internal server error.
    if parsed_query.is_err() {
        error!("Error parsing the query");
        return Ok(warp::reply::with_status(
            warp::reply::json(&format!("Error: {}", parsed_query.err().unwrap())),
            StatusCode::INTERNAL_SERVER_ERROR,
        ));
    }

    let parsed_query = parsed_query.unwrap();   
    let query_target = parse_query_target(&parsed_query);
    // if the query target is not parsed, return internal server error.
    if query_target.is_err() {
        error!("Error parsing the query target");
        return Ok(warp::reply::with_status(
            warp::reply::json(&format!("Error: {}", query_target.err().unwrap())),
            StatusCode::INTERNAL_SERVER_ERROR,
        ));
    }

    let query_target = query_target.unwrap();
    info!("Query target{:?}", query_target);

    let mut action = Action::Query(query_target);
    let id = uuid::Uuid::new_v4();

    let mut exchanges = vec![agent::exchange::Exchange::new(id, parsed_query.clone())];
    exchanges.push(Exchange::new(id, parsed_query));

    // get the configuration from the app state
    let configuration = &app_state.configuration;

    // intialize new llm gateway.
    let llm_gateway = llm_gateway::Client::new(&configuration.openai_url)
        .temperature(0.0)
        .bearer(configuration.openai_key.clone())
        .model(&configuration.openai_model.clone());

    // get db client from app state

    let mut agent: Agent = Agent {
        app_state: app_state,
        exchanges,
        llm_gateway,
        query_id: id,
        complete: false,
    };

    // first action
    info!("first action {:?}\n", action);

    let mut i = 1;
    'outer: loop {
        // Now only focus on the step function inside this loop.
        match agent.step(action).await {
            Ok(next_action) => {
                match next_action {
                    Some(act) => {
                        action = act;
                    }
                    None => break,
                }

                // print the action
                i = i + 1;

                println!("Action number: {}, Action: {:?}", i, action);
            }
            Err(e) => {
                eprintln!("Error during processing: {}", e);
                break 'outer;
            }
        }

        // Optionally, you can add a small delay here to prevent the loop from being too tight.
        tokio::time::sleep(Duration::from_millis(500)).await;
    }

<<<<<<< HEAD
    // Await the spawned task to ensure it has completed.
    // Though it's not strictly necessary in this context since the task will end on its own when the stream ends.
    let _ = exchange_handler.await;
    let final_answer = agent.get_final_anwer().answer.as_ref().unwrap().to_string();
=======
>>>>>>> b86317e9
    agent.complete();

    Ok(warp::reply::with_status(
        warp::reply::json(&final_answer),
        StatusCode::OK,
    ))
<<<<<<< HEAD
    // Err(e) => Ok(warp::reply::with_status(
    //     warp::reply::json(&format!("Error: {}", e)),
    //     StatusCode::INTERNAL_SERVER_ERROR,
    // )),
}

#[derive(Debug, Deserialize)]

pub struct GenerateQuestionRequest {
    pub issue_desc: String,
    pub repo_name: String,
}
pub async fn generate_question_array(
    req: GenerateQuestionRequest,
) -> Result<impl warp::Reply, Infallible> {
    // info!("Query: {}, Repo: {}", req.issue_desc, req.repo);

    let configuration = Config::new().unwrap();

    let issue_desc = req.issue_desc;
    let repo_name = req.repo_name;
    // intialize new llm gateway.
    let llm_gateway = llm_gateway::Client::new(&configuration.openai_url)
        .temperature(0.0)
        .bearer(configuration.openai_key.clone())
        .model(&configuration.openai_model.clone());

    let system_prompt: String = prompts::question_generator_prompt(&issue_desc, &repo_name);
    let system_message = llm_gateway::api::Message::system(&system_prompt);
    let messages = Some(system_message).into_iter().collect::<Vec<_>>();

    let response = match llm_gateway
        .clone()
        .model(ANSWER_MODEL)
        .chat(&messages, None)
        .await
    {
        Ok(response) => Some(response),
        Err(_) => None,
    };
    let final_response = match response {
        Some(response) => response,
        None => {
            error!("Error: Unable to fetch response from the gateway");
            // Return error as API response
            return Ok(warp::reply::with_status(
                warp::reply::json(&format!("Error: Unable to fetch response from the gateway")),
                StatusCode::INTERNAL_SERVER_ERROR,
            ));
        }
    };

    let choices = final_response.choices[0].clone();

    let response_message = choices.message.content.unwrap();

    Ok(warp::reply::with_status(
        warp::reply::json(&response_message),
        StatusCode::OK,
    ))
=======
>>>>>>> b86317e9
}<|MERGE_RESOLUTION|>--- conflicted
+++ resolved
@@ -1,31 +1,22 @@
 use crate::agent;
-<<<<<<< HEAD
 use crate::agent::agent::ANSWER_MODEL;
 use crate::agent::prompts;
 use crate::db_client;
-=======
->>>>>>> b86317e9
 use crate::AppState;
 use agent::llm_gateway;
 use futures::StreamExt;
 use log::{error, info};
-<<<<<<< HEAD
 use log::{error, info};
-=======
->>>>>>> b86317e9
 use std::time::Duration;
 
 use crate::agent::agent::Action;
 use crate::agent::agent::Agent;
 use crate::agent::exchange::Exchange;
-use crate::parser::parser::{parse_query_target, parse_query};
+use crate::parser::parser::{parse_query, parse_query_target};
 use crate::routes;
 use anyhow::Result;
-<<<<<<< HEAD
 use core::panic;
 use serde::Deserialize;
-=======
->>>>>>> b86317e9
 use std::convert::Infallible;
 use std::sync::Arc;
 use warp::http::StatusCode;
@@ -39,35 +30,6 @@
     // Combine query and repo_name in the response
     let response = format!("Query: '{}', Repo: '{}'", req.query, req.repo);
 
-<<<<<<< HEAD
-    let query = req.query;
-
-    let query_clone = query.clone();
-
-    let parse_query = match parser::parser::parse_nl(&query_clone) {
-        Ok(parsed) => {
-            // Adjust handling for `Option` type returned by `into_semantic`
-            match parsed.into_semantic() {
-                Some(semantic) => semantic.into_owned(),
-                None => {
-                    // Handle the case where `into_semantic` returns `None`
-                    error!("Error: got a 'Grep' query");
-                    // return error as API response
-                    return Ok(warp::reply::with_status(
-                        warp::reply::json(&format!("Error: got a 'Grep' query")),
-                        StatusCode::BAD_REQUEST,
-                    ));
-                }
-            }
-        }
-        Err(_) => {
-            // Handle parse error, e.g., log it
-            eprintln!("Error: parse error");
-            // Since we can't return errors, consider logging or a default action
-            panic!("Error parsing query");
-        }
-    };
-=======
     // if query or repo is empty, return bad request.
     if req.query.is_empty() || req.repo.is_empty() {
         error!("Query or Repo from the user request is empty");
@@ -76,7 +38,6 @@
             StatusCode::BAD_REQUEST,
         ));
     }
->>>>>>> b86317e9
 
     // parse the query
     let query_clone = req.query.clone();
@@ -90,7 +51,7 @@
         ));
     }
 
-    let parsed_query = parsed_query.unwrap();   
+    let parsed_query = parsed_query.unwrap();
     let query_target = parse_query_target(&parsed_query);
     // if the query target is not parsed, return internal server error.
     if query_target.is_err() {
@@ -159,24 +120,13 @@
         tokio::time::sleep(Duration::from_millis(500)).await;
     }
 
-<<<<<<< HEAD
-    // Await the spawned task to ensure it has completed.
-    // Though it's not strictly necessary in this context since the task will end on its own when the stream ends.
-    let _ = exchange_handler.await;
     let final_answer = agent.get_final_anwer().answer.as_ref().unwrap().to_string();
-=======
->>>>>>> b86317e9
     agent.complete();
 
     Ok(warp::reply::with_status(
         warp::reply::json(&final_answer),
         StatusCode::OK,
     ))
-<<<<<<< HEAD
-    // Err(e) => Ok(warp::reply::with_status(
-    //     warp::reply::json(&format!("Error: {}", e)),
-    //     StatusCode::INTERNAL_SERVER_ERROR,
-    // )),
 }
 
 #[derive(Debug, Deserialize)]
@@ -233,6 +183,4 @@
         warp::reply::json(&response_message),
         StatusCode::OK,
     ))
-=======
->>>>>>> b86317e9
 }