--- conflicted
+++ resolved
@@ -72,19 +72,11 @@
         //     let fragment: String = fragment?;
         //     response += &fragment;
 
-<<<<<<< HEAD
         let (article, summary) = transform::decode(&response_message);
-        self.update(Update::Article(article)).await?;
+        self.update(Update::Article(article))?;
 
         if let Some(summary) = summary {
-            self.update(Update::Conclude(summary)).await?;
-=======
-            let (article, summary) = transform::decode(&response_message);
-            self.update(Update::Article(article))?;
-
-            if let Some(summary) = summary {
-                self.update(Update::Conclude(summary))?;
->>>>>>> b86317e9
+            self.update(Update::Conclude(summary))?;
             //}
         }
 
